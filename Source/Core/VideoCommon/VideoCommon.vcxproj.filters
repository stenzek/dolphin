--- conflicted
+++ resolved
@@ -197,13 +197,11 @@
     <ClCompile Include="AbstractFramebuffer.cpp">
       <Filter>Base</Filter>
     </ClCompile>
-<<<<<<< HEAD
     <ClCompile Include="ShaderCache.cpp">
       <Filter>Shader Managers</Filter>
-=======
+    </ClCompile>
     <ClCompile Include="RasterFont.cpp">
       <Filter>Util</Filter>
->>>>>>> 71d9909b
     </ClCompile>
   </ItemGroup>
   <ItemGroup>
@@ -386,16 +384,14 @@
     <ClInclude Include="AbstractFramebuffer.h">
       <Filter>Base</Filter>
     </ClInclude>
-<<<<<<< HEAD
     <ClInclude Include="ShaderCache.h">
       <Filter>Shader Managers</Filter>
     </ClInclude>
     <ClInclude Include="UtilityShaders.h">
       <Filter>Shader Generators</Filter>
-=======
+    </ClInclude>
     <ClInclude Include="RasterFont.h">
       <Filter>Util</Filter>
->>>>>>> 71d9909b
     </ClInclude>
   </ItemGroup>
   <ItemGroup>
